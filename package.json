--- conflicted
+++ resolved
@@ -1,10 +1,6 @@
 {
   "name": "murlock",
-<<<<<<< HEAD
-  "version": "3.4.0-beta.4",
-=======
   "version": "3.4.0",
->>>>>>> f52be2f3
   "description": "A distributed locking solution for NestJS, providing a decorator for critical sections with Redis-based synchronization.",
   "author": "https://github.com/felanios",
   "homepage": "https://github.com/felanios/murlock#readme",
